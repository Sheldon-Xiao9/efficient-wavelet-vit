import os
import cv2
import glob
import random
import json
import numpy as np
import torch
from torch.utils.data import Dataset

class FaceForensicsLoader(Dataset):
    """
    FaceForensicsLoader - 加载视频数据集（FaceForensics++）
    """
    def __init__(self,
                 root,
                 split='train',
                 frame_count=24,
                 transform=None,
                 compression='C23',
                 methods=['Deepfakes', 'Face2Face', 'FaceSwap', 'NeuralTextures', 'FaceShifter']):
        """
        初始化FaceForensicsLoader
        
        :param root: FaceForensics++数据集的根目录
        :type root: str
        :param split: 数据集的划分（train/val/test）
        :type split: str
        :param frame_count: 每个视频的帧数
        :type frame_count: int
        :param transform: 数据预处理
        :type transform: callable
        :param compression: 视频压缩级别（'c0'=raw, 'c23'=hq, 'c40'=lq）
        :type compression: str
        :param methods: 伪造方法列表
        :type methods: list
        """
        super().__init__()
        self.root = root
        self.split = split
        self.frame_count = frame_count
        self.transform = transform
        self.compression = compression
        self.methods = methods
        
        # 加载数据集划分文件
        self.split_ids = self._load_split()
        
        # 用于存储样本使用频率的字典
        self.all_fake_videos_by_method = {}
        self.video_usage_counts = {}
        self.current_epoch = 0
        
        # 加载视频位置
        self.real_videos, self.fake_videos = self._load_frames_dirs(self.methods)
        
        print(f"Loaded {len(self.real_videos)} real videos and {len(self.fake_videos)} fake videos")
        
    def __len__(self):
        """返回数据集大小"""
        return len(self.real_videos) + len(self.fake_videos)
    
    def _load_split(self):
        """加载数据集划分文件"""
        split_path = os.path.join(self.root, f'faceforensics-c23-processed/splits/splits/{self.split}.json')
        if not os.path.exists(split_path):
            raise FileNotFoundError(f"Split file '{split_path}' not found")
        
        with open(split_path, 'r') as f:
            return json.load(f)
        
    def _load_frames_dirs(self, method):
        """
        加载预载帧位置
        
        :return: 返回真实视频和伪造视频预载帧的路径``(real_videos, fake_videos)``
        :rtype: tuple
        
        ``real_videos``
            包含真实视频帧路径的列表
        ``fake_videos``
            包含伪造视频帧路径、方法和标签的字典列表
        """
        original_dir = os.path.join(self.root, f'faceforensics-c23-processed/ff/ff++/frames/original')
        if not os.path.exists(original_dir):
            raise FileNotFoundError(f"Original video frames directory '{original_dir}' not found")
        
        # 获取当前分割的视频ID
        video_ids = []
        for pair in self.split_ids:
            video_ids.append(pair)
            
        # 收集原始视频路径
        real_dirs = []
        for video_id in video_ids:
            frames_dir = os.path.join(original_dir, f'{video_id[0]}')
            if os.path.exists(frames_dir):
                real_dirs.append(frames_dir)
            else:
                raise Exception(f"Original video '{frames_dir}' not found")
        
        # 确定每种方法需要提取的样本数量
        samples_per_method = len(real_dirs) // len(self.methods)
        if samples_per_method <= 0:
            raise ValueError(f"Invalid number of samples per method: {samples_per_method}")
        
        self.all_fake_videos_by_method = {method: [] for method in self.methods}
        
        # 收集每种伪造方法的所有可用视频
        method_videos = {}
        for method in self.methods:
            fake_dir = os.path.join(self.root, f'faceforensics-c23-processed/ff/ff++/frames/{method}')
            if not os.path.exists(fake_dir):
                raise FileNotFoundError(f"Fake videos directory '{fake_dir}' not found")
            
            for video_id in video_ids:
                target, source = video_id
<<<<<<< HEAD
                key = f"{target}_{source}"
=======
                key = f'{target}_{source}'
>>>>>>> b8769da3
                frames_dir = os.path.join(fake_dir, f'{target}_{source}')
                if os.path.exists(frames_dir):
                    if key not in method_videos:
                        method_videos[key] = []
                    method_videos[key].append({
                        'path': frames_dir,
                        'method': method,
                        'target': target,
                        'source': source,
                        'key': key
                    })
                
                # 记录视频使用次数
                self.all_fake_videos_by_method[method].append({
                    'path': frames_dir,
                    'method': method,
                    'target': target,
                    'source': source,
                    'key': key
                })
                self.video_usage_counts[f"{method}_{target}_{source}"] = 0
        
<<<<<<< HEAD
        if self.split == 'train':
            # 从每种方法中随机均匀提取样本
            fake_dirs = []
            method_counts = {method: 0 for method in self.methods}
            for video_id in list(method_videos.keys()):
                available_videos = method_videos[video_id]
                available_videos.sort(key=lambda x: method_counts[x['method']])
                selected_videos = available_videos[0]
                fake_dirs.append(selected_videos)
                method_counts[selected_videos['method']] += 1
                
                # 记录初始选择的视频使用次数加1
                key = f"{selected_videos['method']}_{selected_videos['key']}"
                self.video_usage_counts[key] += 1
            
            # 打乱伪造视频的顺序，确保不同方法的视频混合在一起
            random.shuffle(fake_dirs)
            
            print(f"Selected videos by method:")
            method_counts = {}
            for video in fake_dirs:
                method_counts[video['method']] = method_counts.get(video['method'], 0) + 1
            
            for method, count in method_counts.items():
                print(f"  - {method}: {count} videos")
        else:
            # 验证和测试阶段，使用所有伪造视频
            fake_dirs = []
            method_videos = {}
            for method in self.methods:
                fake_dir = os.path.join(self.root, f'faceforensics-c23-processed/ff/ff++/frames/{method}')
                for video_id in self.split_ids:
                    target, source = video_id
                    key = f"{target}_{source}"
                    frames_dir = os.path.join(fake_dir, key)
                    if os.path.exists(frames_dir):
                        if key not in method_videos:
                            method_videos[key] = []
                        method_videos[key].append({
                            'path': frames_dir,
                            'method': method,
                            'target': target,
                            'source': source,
                            'key': key
                        })
            for key, videos in method_videos.items():
                # 如果该方法下的视频不足，全部使用
                if len(videos) <= samples_per_method:
                    fake_dirs.extend(videos)
                else:
                    # 取前 samples_per_method 个视频
                    sorted_videos = sorted(videos, key=lambda x: x['key'])
                    fake_dirs.extend(sorted_videos[:samples_per_method])
            # 验证集保持固定顺序
            fake_dirs.sort(key=lambda x: x['key'])
            
            self.original_fake_videos = fake_dirs.copy()
=======
        # 从每种方法中随机均匀提取样本
        fake_dirs = []
        method_counts = {method: 0 for method in self.methods}
        for video_id, methods_available in method_videos.items():
            # 优先选择样本量少的方法
            methods_available.sort(key=lambda x: method_counts[x['method']])
            selected = methods_available[0]
            fake_dirs.append(selected)
            method_counts[selected['method']] += 1
>>>>>>> b8769da3
        
        return real_dirs, fake_dirs
    
    def resample_fake_videos(self, epoch, max_epoch):
        """
        根据当前训练轮次重新抽样伪造视频
        
        :param epoch: 当前训练轮次
        :type epoch: int
        :param max_epoch: 最大训练轮次
        :type max_epoch: int
        """
        # 验证集直接返回，不进行重采样
        if self.split != 'train':
            print(f"  - {self.split.capitalize()} set uses fixed samples")
            
            # 恢复到原始状态（如果有备份）
            if hasattr(self, 'original_fake_videos'):
                self.fake_videos = self.original_fake_videos.copy()
            return
        
        self.current_epoch = epoch
        samples_per_method = len(self.real_videos) // len(self.methods)
        
        early_stage = 0.4 # 前40%的训练轮次使用较为固定的样本
        mid_stage = 0.7 # 40%-70%的训练轮次逐渐增加样本多样性
        
        progress_ratio = min(1.0, epoch / (max_epoch * mid_stage))
        
        # 前期偏向使用固定样本，后期偏向使用新样本
        fixed_sample_ratio = max(0.0, 1.0 - progress_ratio)
        novelty_ratio = min(5.0, 1.0 + 4.0 * progress_ratio)
        
        print(f"  - Fixed sample ratio: {fixed_sample_ratio}")
        print(f"  - Novelty ratio: {novelty_ratio}")
        
        # 如果是早期阶段且固定样本比例高，则不更新样本
        if epoch < max_epoch * early_stage and fixed_sample_ratio > 0.8:
            print("  - Early stage, using fixed samples")
            return
        
        new_fake_dirs = []
        method_counts = {method: 0 for method in self.methods}
        
        # 重新抽样伪造视频
        for method in self.methods:
            available_videos = self.all_fake_videos_by_method[method]
            if not available_videos:
                continue
            
            # 根据使用频率为每个视频计算权重
            videos_weights = []
            for video in available_videos:
                video_key = f"{method}_{video['key']}"
                usage_count = self.video_usage_counts.get(video_key, 0)
                # 计算视频权重，使用次数为0的样本权重为1
                weight = 1.0 / (usage_count + 1) * (novelty_ratio if usage_count == 0 else 1.0)
                videos_weights.append((video, weight))
                
            # 根据权重随机选择样本
            weights = [w for _, w in videos_weights]
            total_weight = sum(weights)
            probs = [w / total_weight for w in weights]
            
            selected_indices = np.random.choice(
                len(available_videos),
                size=samples_per_method,
                replace=True,
                p=probs
            )
            
            for idx in selected_indices:
                video = available_videos[idx]
                new_fake_dirs.append(video)
                method_counts[method] += 1
                
                # 更新视频使用次数
                key = f"{method}_{video['key']}"
                self.video_usage_counts[key] = self.video_usage_counts.get(key, 0) + 1
        
        # 打乱伪造视频的顺序，确保不同方法的视频混合在一起
        random.shuffle(new_fake_dirs)
        self.fake_videos = new_fake_dirs
        
        print(f"Resampled videos by method for epoch {epoch+1}:")
        for method, count in method_counts.items():
            print(f"  - {method}: {count} videos")
        
        # 输出未使用过的样本比例
        unused_count = sum(1 for k, v in self.video_usage_counts.items() if v == 0)
        total_count = len(self.video_usage_counts)
        print(f"Unused samples: {unused_count}/{total_count} ({unused_count/total_count*100:.2f}%)")
    
    def __getitem__(self, index):
        """
        获取指定索引的样本
        
        :param index: 数据索引
        :type index: int
        :return: 返回帧与标签的元组``(frames, label)``
        :rtype: tuple
        
        ``frames``
            帧序列张量 (T x C x H x W)
        ``label``
            标签，0=真实，1=伪造
        """
        if index < len(self.real_videos):
            # 真实视频
            frames_dir = self.real_videos[index]
            label = 0
        else:
            # 伪造视频
            fake_index = index - len(self.real_videos)
            if fake_index >= len(self.fake_videos):
                raise IndexError(f"Index '{index}' out of range")
            frames_dir = self.fake_videos[fake_index]['path']
            label = 1
        
        # 获取帧文件列表
        frame_files = sorted(glob.glob(os.path.join(frames_dir, '*.png')))
        if not frame_files:
            frame_files = sorted(glob.glob(os.path.join(frames_dir, '*.jpg')))
        
        # 如果帧数超过需要的数量，选择均匀间隔的帧
        if len(frame_files) > self.frame_count:
            # 均匀选择frame_count个帧
            indices = np.linspace(0, len(frame_files) - 1, self.frame_count, dtype=int).tolist()
            selected_files = [frame_files[i] for i in indices]
        else:
            # 帧数不足，全部使用并可能重复最后一帧
            selected_files = frame_files
            # 如果帧数不足，重复最后一帧
            while len(selected_files) < self.frame_count:
                selected_files.append(frame_files[-1])
            
        # 读取帧
        frames = []
        for file_path in selected_files:
            img = cv2.imread(file_path)
            if img is not None: # 忽略无效帧
                img = cv2.cvtColor(img, cv2.COLOR_BGR2RGB)
                frames.append(img)
            else:
                blank = np.zeros((224, 224, 3), dtype=np.uint8)
                frames.append(blank)
        
        if self.transform:
            frames = [self.transform(frame) for frame in frames]
            
        # 转换为张量 (T x C x H x W)
        frames = torch.stack([frame for frame in frames if isinstance(frame, torch.Tensor)])
        
        return frames, label
    

class CelebDFLoader(Dataset):
    """
    Celeb DFLoader - 加载视频数据集（CelebDF v2）
    """<|MERGE_RESOLUTION|>--- conflicted
+++ resolved
@@ -103,8 +103,6 @@
         if samples_per_method <= 0:
             raise ValueError(f"Invalid number of samples per method: {samples_per_method}")
         
-        self.all_fake_videos_by_method = {method: [] for method in self.methods}
-        
         # 收集每种伪造方法的所有可用视频
         method_videos = {}
         for method in self.methods:
@@ -112,13 +110,10 @@
             if not os.path.exists(fake_dir):
                 raise FileNotFoundError(f"Fake videos directory '{fake_dir}' not found")
             
+            method_videos[method] = []
             for video_id in video_ids:
                 target, source = video_id
-<<<<<<< HEAD
-                key = f"{target}_{source}"
-=======
                 key = f'{target}_{source}'
->>>>>>> b8769da3
                 frames_dir = os.path.join(fake_dir, f'{target}_{source}')
                 if os.path.exists(frames_dir):
                     if key not in method_videos:
@@ -127,79 +122,9 @@
                         'path': frames_dir,
                         'method': method,
                         'target': target,
-                        'source': source,
-                        'key': key
+                        'source': source
                     })
-                
-                # 记录视频使用次数
-                self.all_fake_videos_by_method[method].append({
-                    'path': frames_dir,
-                    'method': method,
-                    'target': target,
-                    'source': source,
-                    'key': key
-                })
-                self.video_usage_counts[f"{method}_{target}_{source}"] = 0
-        
-<<<<<<< HEAD
-        if self.split == 'train':
-            # 从每种方法中随机均匀提取样本
-            fake_dirs = []
-            method_counts = {method: 0 for method in self.methods}
-            for video_id in list(method_videos.keys()):
-                available_videos = method_videos[video_id]
-                available_videos.sort(key=lambda x: method_counts[x['method']])
-                selected_videos = available_videos[0]
-                fake_dirs.append(selected_videos)
-                method_counts[selected_videos['method']] += 1
-                
-                # 记录初始选择的视频使用次数加1
-                key = f"{selected_videos['method']}_{selected_videos['key']}"
-                self.video_usage_counts[key] += 1
-            
-            # 打乱伪造视频的顺序，确保不同方法的视频混合在一起
-            random.shuffle(fake_dirs)
-            
-            print(f"Selected videos by method:")
-            method_counts = {}
-            for video in fake_dirs:
-                method_counts[video['method']] = method_counts.get(video['method'], 0) + 1
-            
-            for method, count in method_counts.items():
-                print(f"  - {method}: {count} videos")
-        else:
-            # 验证和测试阶段，使用所有伪造视频
-            fake_dirs = []
-            method_videos = {}
-            for method in self.methods:
-                fake_dir = os.path.join(self.root, f'faceforensics-c23-processed/ff/ff++/frames/{method}')
-                for video_id in self.split_ids:
-                    target, source = video_id
-                    key = f"{target}_{source}"
-                    frames_dir = os.path.join(fake_dir, key)
-                    if os.path.exists(frames_dir):
-                        if key not in method_videos:
-                            method_videos[key] = []
-                        method_videos[key].append({
-                            'path': frames_dir,
-                            'method': method,
-                            'target': target,
-                            'source': source,
-                            'key': key
-                        })
-            for key, videos in method_videos.items():
-                # 如果该方法下的视频不足，全部使用
-                if len(videos) <= samples_per_method:
-                    fake_dirs.extend(videos)
-                else:
-                    # 取前 samples_per_method 个视频
-                    sorted_videos = sorted(videos, key=lambda x: x['key'])
-                    fake_dirs.extend(sorted_videos[:samples_per_method])
-            # 验证集保持固定顺序
-            fake_dirs.sort(key=lambda x: x['key'])
-            
-            self.original_fake_videos = fake_dirs.copy()
-=======
+        
         # 从每种方法中随机均匀提取样本
         fake_dirs = []
         method_counts = {method: 0 for method in self.methods}
@@ -209,99 +134,19 @@
             selected = methods_available[0]
             fake_dirs.append(selected)
             method_counts[selected['method']] += 1
->>>>>>> b8769da3
-        
-        return real_dirs, fake_dirs
-    
-    def resample_fake_videos(self, epoch, max_epoch):
-        """
-        根据当前训练轮次重新抽样伪造视频
-        
-        :param epoch: 当前训练轮次
-        :type epoch: int
-        :param max_epoch: 最大训练轮次
-        :type max_epoch: int
-        """
-        # 验证集直接返回，不进行重采样
-        if self.split != 'train':
-            print(f"  - {self.split.capitalize()} set uses fixed samples")
-            
-            # 恢复到原始状态（如果有备份）
-            if hasattr(self, 'original_fake_videos'):
-                self.fake_videos = self.original_fake_videos.copy()
-            return
-        
-        self.current_epoch = epoch
-        samples_per_method = len(self.real_videos) // len(self.methods)
-        
-        early_stage = 0.4 # 前40%的训练轮次使用较为固定的样本
-        mid_stage = 0.7 # 40%-70%的训练轮次逐渐增加样本多样性
-        
-        progress_ratio = min(1.0, epoch / (max_epoch * mid_stage))
-        
-        # 前期偏向使用固定样本，后期偏向使用新样本
-        fixed_sample_ratio = max(0.0, 1.0 - progress_ratio)
-        novelty_ratio = min(5.0, 1.0 + 4.0 * progress_ratio)
-        
-        print(f"  - Fixed sample ratio: {fixed_sample_ratio}")
-        print(f"  - Novelty ratio: {novelty_ratio}")
-        
-        # 如果是早期阶段且固定样本比例高，则不更新样本
-        if epoch < max_epoch * early_stage and fixed_sample_ratio > 0.8:
-            print("  - Early stage, using fixed samples")
-            return
-        
-        new_fake_dirs = []
-        method_counts = {method: 0 for method in self.methods}
-        
-        # 重新抽样伪造视频
-        for method in self.methods:
-            available_videos = self.all_fake_videos_by_method[method]
-            if not available_videos:
-                continue
-            
-            # 根据使用频率为每个视频计算权重
-            videos_weights = []
-            for video in available_videos:
-                video_key = f"{method}_{video['key']}"
-                usage_count = self.video_usage_counts.get(video_key, 0)
-                # 计算视频权重，使用次数为0的样本权重为1
-                weight = 1.0 / (usage_count + 1) * (novelty_ratio if usage_count == 0 else 1.0)
-                videos_weights.append((video, weight))
-                
-            # 根据权重随机选择样本
-            weights = [w for _, w in videos_weights]
-            total_weight = sum(weights)
-            probs = [w / total_weight for w in weights]
-            
-            selected_indices = np.random.choice(
-                len(available_videos),
-                size=samples_per_method,
-                replace=True,
-                p=probs
-            )
-            
-            for idx in selected_indices:
-                video = available_videos[idx]
-                new_fake_dirs.append(video)
-                method_counts[method] += 1
-                
-                # 更新视频使用次数
-                key = f"{method}_{video['key']}"
-                self.video_usage_counts[key] = self.video_usage_counts.get(key, 0) + 1
         
         # 打乱伪造视频的顺序，确保不同方法的视频混合在一起
-        random.shuffle(new_fake_dirs)
-        self.fake_videos = new_fake_dirs
-        
-        print(f"Resampled videos by method for epoch {epoch+1}:")
+        random.shuffle(fake_dirs)
+        
+        print(f"Selected videos by method:")
+        method_counts = {}
+        for video in fake_dirs:
+            method_counts[video['method']] = method_counts.get(video['method'], 0) + 1
+        
         for method, count in method_counts.items():
             print(f"  - {method}: {count} videos")
         
-        # 输出未使用过的样本比例
-        unused_count = sum(1 for k, v in self.video_usage_counts.items() if v == 0)
-        total_count = len(self.video_usage_counts)
-        print(f"Unused samples: {unused_count}/{total_count} ({unused_count/total_count*100:.2f}%)")
+        return real_dirs, fake_dirs
     
     def __getitem__(self, index):
         """
